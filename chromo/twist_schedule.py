--- conflicted
+++ resolved
@@ -18,18 +18,6 @@
         with open(path, 'w') as f:
             f.write(self.name)
 
-<<<<<<< HEAD
-=======
-def step_wise_increase(current_step, total_steps):
-    num_blocks = 10
-    max_height = 100
-    step_height = max_height/num_blocks # each step has a height of 10
-    step_length = total_steps /num_blocks # so 20 is the length
-    division = current_step/step_length # so if we are at snapshot 105 we get 5.11
-    ceiling = np.ceil(division) # we are currently on the 6th step
-    result = step_height * ceiling
-    return result
->>>>>>> c3ec2091
 
 # dynamic structure factor
 # density correlation function at different length-scales
@@ -42,7 +30,6 @@
 
 def logarithmic_increase(current_step, total_steps):
     if current_step == 0:
-<<<<<<< HEAD
         return 0
     ratio = current_step / total_steps
     result = np.log(ratio / 2) / 5.5 * 100 + 113
@@ -52,21 +39,9 @@
         result = 0
     return result
 
-=======
-      return 0
-    ratio = current_step/total_steps
-    result =  np.log(ratio/2)/5.5 *100 + 113
-    if result > 100:
-      result = 100
-    if result < 0:
-      result = 0
-    return result
->>>>>>> c3ec2091
-
 # for lp
 def linear_increase(current_step, total_steps):
     max_value = 100
-<<<<<<< HEAD
     slope = max_value / total_steps
     value = slope * current_step
     return value
@@ -97,8 +72,6 @@
     section_division = np.floor(
         current_step / (total_steps / num_sections))  # 10.5 is the section from 20 total sections
     if section_division % 2 == 0:
-        # we are in section 6
-        # result = result + (current_step%num_sections) - section_division
         result = result + (current_step % num_sections) * 4 - section_division - 14
     else:
         result = result - (current_step % num_sections) * 2.5 - section_division + 46
@@ -110,16 +83,11 @@
         result = 0
     return result
 
-
-=======
-    slope = max_value/total_steps
-    value = slope * current_step
-    return value
 def increasing_sawtooth(current_step, total_steps):
     num_blocks = 10
     max_height = 100
     step_height = max_height/num_blocks # each step has a height of 10
-    step_length = total_steps /num_blocks # so 20 is the length
+    step_length = total_steps / num_blocks # so 20 is the length
     division = current_step/step_length # so if we are at snapshot 105 we get 5.11
     ceiling = np.ceil(division) # we are currently on the 6th step
     result = step_height * ceiling # this is the height we are at in the 6th block
@@ -127,15 +95,10 @@
     num_sections = num_blocks * 2 #if we are at 105
     section_division = np.floor(current_step/(total_steps/num_sections)) # 10.5 is the section from 20 total sections
     if section_division%2 == 0:
-      # we are in section 6
-      #result = result + (current_step%num_sections) - section_division 
-      result = result + (current_step%num_sections)*2 - section_division -20
+        result = result + (current_step % num_sections) * 2 - section_division - 20
     else:
-      result = result - (current_step%num_sections)*2 - section_division + 20
+        result = result - (current_step%num_sections)*2 - section_division + 20
     return result
 
-
-
->>>>>>> c3ec2091
 def no_schedule():
     return 100
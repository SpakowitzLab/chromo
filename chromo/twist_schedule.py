import numpy as np


class Schedule:
    """Class representation of the simulated annealing schedule.

    Notes
    -----
    By wrapping the simulated annealing schedules in a class, the functions
    become compatible with `reproducibility.py`.
    """

    def __init__(self, fxn):
        self.function = fxn
        self.name = fxn.__name__

    def to_file(self, path):
        with open(path, 'w') as f:
            f.write(self.name)


# dynamic structure factor
# density correlation function at different length-scales
# fourier transform of density-density correlation function
# how much largest length-scale of polymer is changing
# correlation function of radius of gyration
# how density fluctuation within polymer correlate in time
# plot rmsd for different twist values


def logarithmic_increase(current_step, total_steps):
    if current_step == 0:
        return 0
    ratio = current_step / total_steps
    result = np.log(ratio / 2) / 5.5 * 100 + 113
    if result > 100:
        result = 100
    if result < 0:
        result = 0
    return result

<<<<<<< HEAD
=======
def exponential_increase(current_step, total_steps):
    result = np.exp(current_step/total_steps) * 58
    return result - 58
>>>>>>> d95a4445
# for lp
def linear_increase(current_step, total_steps):
    max_value = 100
    slope = max_value / total_steps
    value = slope * current_step
    return value


# for lp
def step_wise_increase(current_step, total_steps):
<<<<<<< HEAD
    num_blocks = 10
=======
    num_blocks = 25
>>>>>>> d95a4445
    max_height = 100
    step_height = max_height / num_blocks  # each step has a height of 10
    step_length = total_steps / num_blocks  # so 20 is the length
    division = current_step / step_length  # so if we are at snapshot 105 we get 5.11
    ceiling = np.ceil(division)  # we are currently on the 6th step
    result = step_height * ceiling
    return result


def increasing_sawtooth(current_step, total_steps):
    num_blocks = 10
    max_height = 100
    step_height = max_height / num_blocks  # each step has a height of 10
    step_length = total_steps / num_blocks  # so 20 is the length
    division = current_step / step_length  # so if we are at snapshot 105 we get 5.11
    ceiling = np.ceil(division)  # we are currently on the 6th step
    result = step_height * ceiling  # this is the height we are at in the 6th block

    num_sections = num_blocks * 2  # if we are at 105
    section_division = np.floor(
        current_step / (total_steps / num_sections))  # 10.5 is the section from 20 total sections
    if section_division % 2 == 0:
        result = result + (current_step % num_sections) * 4 - section_division - 14
    else:
        result = result - (current_step % num_sections) * 2.5 - section_division + 46
    if ceiling == num_blocks and section_division % 2 != 0:
        result = max_height
    if result > max_height:
        result = max_height
    if result < 0:
        result = 0
    return result

def increasing_sawtooth(current_step, total_steps):
    num_blocks = 10
    max_height = 100
    step_height = max_height/num_blocks # each step has a height of 10
    step_length = total_steps / num_blocks # so 20 is the length
    division = current_step/step_length # so if we are at snapshot 105 we get 5.11
    ceiling = np.ceil(division) # we are currently on the 6th step
    result = step_height * ceiling # this is the height we are at in the 6th block

    num_sections = num_blocks * 2 #if we are at 105
    section_division = np.floor(current_step/(total_steps/num_sections)) # 10.5 is the section from 20 total sections
    if section_division%2 == 0:
        result = result + (current_step % num_sections) * 2 - section_division - 20
    else:
        result = result - (current_step%num_sections)*2 - section_division + 20
    return result

def no_schedule():
    return 100<|MERGE_RESOLUTION|>--- conflicted
+++ resolved
@@ -38,13 +38,10 @@
     if result < 0:
         result = 0
     return result
-
-<<<<<<< HEAD
-=======
 def exponential_increase(current_step, total_steps):
     result = np.exp(current_step/total_steps) * 58
     return result - 58
->>>>>>> d95a4445
+
 # for lp
 def linear_increase(current_step, total_steps):
     max_value = 100
@@ -55,11 +52,8 @@
 
 # for lp
 def step_wise_increase(current_step, total_steps):
-<<<<<<< HEAD
-    num_blocks = 10
-=======
+    #num_blocks = 10
     num_blocks = 25
->>>>>>> d95a4445
     max_height = 100
     step_height = max_height / num_blocks  # each step has a height of 10
     step_length = total_steps / num_blocks  # so 20 is the length

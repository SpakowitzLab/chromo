# Built-in modules
import os # allows access to operating system functions
import sys # allows access to functions related to the interpreter

# Insert package root to system path
cwd = os.getcwd() # get pathname of current working directory
parent_dir = cwd + "/../.."
sys.path.insert(1, parent_dir) #gives interpreter a specific path to search

print("Directory containing the notebook:")
print(cwd)

# External modules
import numpy as np
import pandas as pd
import matplotlib.pyplot as plt

# Package modules
import chromo.mc as mc
from chromo.polymers import SSWLC
from chromo.polymers import SSTWLC
import chromo.binders
from chromo.fields import UniformDensityField
import chromo.mc.mc_controller as ctrl
from chromo.util.reproducibility import get_unique_subfolder_name
import chromo.util.poly_stat as ps
import datetime


pst_time = datetime.datetime.utcnow() + datetime.timedelta(hours=-7)

# Change working directory to package root
os.chdir(parent_dir)
print("Root Directory of Package: ")
print(os.getcwd())

# Instantiate the HP1 reader protein, which is pre-defined in the `chromo.binders` module
null_binder = chromo.binders.get_by_name('null_reader') # must include null binder to make the rest of the code work

# Create the binder collection
binders = chromo.binders.make_binder_collection([null_binder]) # gets relevant binder information from binder specified

num_beads = 1000


bead_spacing = np.array([10, 15] * 500)
# print(len(bead_spacing))
# bead_spacing = 15.0 * np.ones((1000, 1)) # change to be real linker lengths later
lp = 100
lt = 100

# Generates the polymer object
"""polymer = SSWLC.gaussian_walk_polymer(
    'poly_1',
    num_beads,
    bead_spacing,
    lp=lp,
    binder_names=np.array(["null_reader"])
)"""

polymer = SSTWLC.gaussian_walk_polymer(
    'poly_1',
    num_beads,
    bead_spacing,
    lp=lp,
    lt=lt,
    binder_names=np.array(["null_reader"]),
)

# shows a plot of the polymer object
x = polymer.r[:, 0]
y = polymer.r[:, 1]
z = polymer.r[:, 2]

fig = plt.figure(figsize=(8, 6))
ax = fig.add_subplot(projection='3d')
ax.plot3D(np.asarray(x), np.asarray(y), np.asarray(z))
ax.set_xlabel('x')
ax.set_ylabel('y')
ax.set_zlabel('z')


n_bins_x = 63
n_bins_y = n_bins_x
n_bins_z = n_bins_x

x_width = 1000
y_width = x_width
z_width = x_width

udf = UniformDensityField(
    polymers = [polymer],
    binders = binders,
    x_width = x_width,
    nx = n_bins_x,
    y_width = y_width,
    ny = n_bins_y,
    z_width = z_width,
    nz = n_bins_z
)
amp_bead_bounds, amp_move_bounds = mc.get_amplitude_bounds(
    polymers = [polymer]
)

latest_sim = get_unique_subfolder_name("output/sim_")

moves_to_use = ctrl.all_moves_except_binding_state(
    log_dir=latest_sim,
    bead_amp_bounds=amp_bead_bounds.bounds,
    move_amp_bounds=amp_move_bounds.bounds,
    controller=ctrl.SimpleControl
)

num_snapshots = 200
# num_snapshots = 1000 # try 1000 and average for each set of 100, depending on pre-equilibration steps
# count number of accepted moves for different conditions
mc_steps_per_snapshot = 40000




mc.polymer_in_field(
    polymers = [polymer],
    binders = binders,
    field = udf,
    num_save_mc = mc_steps_per_snapshot,
    num_saves = num_snapshots,
    bead_amp_bounds = amp_bead_bounds,
    move_amp_bounds = amp_move_bounds,
    output_dir = 'output',
    mc_move_controllers = moves_to_use,
<<<<<<< HEAD
    temperature_schedule = "no schedule",
    lt_schedule = "logarithmic increase"
=======
    temperature_schedule = "logarithmic decrease",
    lt_schedule = "no schedule"
>>>>>>> d95a4445
)

output_files = os.listdir(latest_sim)

output_files = [
    f for f in output_files if f.endswith(".csv") and f.startswith("poly_1")
]
snapshot = [int(f.split("-")[-1].split(".")[0]) for f in output_files]
sorted_snap = np.sort(np.array(snapshot))
output_files = [f for _, f in sorted(zip(snapshot, output_files))]


all_energies = []
polymer_energies = []

for i, f in enumerate(output_files):
    snap = sorted_snap[i]
    output_path = str(latest_sim) + '/' + f

    r = pd.read_csv(
        output_path,
        header=0,
        skiprows=1,
        usecols=[1, 2, 3],
        dtype=float
    ).to_numpy()

    t3 = pd.read_csv(
        output_path,
        header=0,
        skiprows=1,
        usecols=[4, 5, 6],
        dtype=float
    ).to_numpy()

    polymer.r = r.copy()
    polymer.t3 = t3.copy()

    polymer_energy = polymer.compute_E()
    polymer_energies.append(polymer_energy)

plt.figure(figsize=(8,6))
plt.plot(sorted_snap, polymer_energies)
plt.suptitle("lp = " + str(lp) + ", lt (if used) = " + str(lt) + ", bead spacing = " + str(bead_spacing[1:5]) + " ..." ,
             fontsize = 10)
plt.xlabel("Snapshot number")
plt.ylabel("Polymer Energy")
plt.tight_layout()
plt.savefig(str(latest_sim) + '/' + str(pst_time) + 'Polymer_Energy_Snapshot_Number.png')
#plt.show()


lp = 100    # Persistence length of DNA; in this example, `lp` has no effect
delta = 50  # Monomer monomer separation at which to calculate mean squared distance.
# delta = bead_length/lp

all_dists = []
for i, f in enumerate(output_files):
    snap = sorted_snap[i]
    output_path = str(latest_sim) + '/' + f
    r = pd.read_csv(
        output_path,
        header=0,
        skiprows=1,
        usecols=[1, 2, 3],
        dtype=float
    ).to_numpy()
    poly_stat = ps.PolyStats(r, lp, "overlap")
    windows = poly_stat.load_indices(delta)
    all_dists.append(poly_stat.calc_r2(windows))

plt.figure(figsize=(8, 6))
plt.plot(sorted_snap, all_dists)
plt.xlabel("Snapshot number")
plt.ylabel(r"$\langle R^2 \rangle /(2l_p)^2$")
plt.title("Simulation number: " + str(latest_sim))
plt.suptitle("lp = " + str(lp) + ", lt (if used) = " + str(lt) + ", bead spacing = " + str(bead_spacing[1:5]) + " ..." ,
             fontsize = 10)
plt.tight_layout()
plt.savefig(str(latest_sim) + '/' + str(pst_time) + 'R-squared_2lp.png')
#plt.show()


monomer_separation = 10 ** np.arange(-1, 2, 0.05)
monomer_separation = monomer_separation.astype(int)
monomer_separation = np.array(
    [
        monomer_separation[i] for i in range(len(monomer_separation))
        if monomer_separation[i] > 0
    ]
)

monomer_separation_kuhn = monomer_separation * (np.mean(bead_spacing) / lp / 2) # check that this is acceptable


lp = 100 # try 53
kuhn_length = 2 * lp
num_equilibration = 70
all_r2 = []

for i, f in enumerate(output_files):
    if i < num_equilibration:
        continue
    output_path = str(latest_sim) + "/" + f
    r = pd.read_csv(
        output_path,
        header=0,
        skiprows=1,
        usecols=[1, 2, 3],
        dtype=float
    ).to_numpy()
    poly_stat = ps.PolyStats(r, lp, "overlap")
    r2 = []
    for window_size in monomer_separation:
        r2.append(
            poly_stat.calc_r2( # within polystat without kinks
                windows=poly_stat.load_indices(window_size)
            )
        )
    all_r2.append(r2)
all_r2 = np.array(all_r2)
average_squared_e2e = np.mean(all_r2, axis=0)

font = {'family': 'serif',
        'weight': 'normal',
        'size': 18}
plt.rc('font', **font)


plt.figure(figsize=(8,6), dpi=300)
plt.scatter(np.log10(monomer_separation_kuhn), np.log10(average_squared_e2e), label="simulation")
plt.xlabel(r"Log $L/(2l_p)$")
plt.ylabel(r"Log $\langle R^2 \rangle /(2l_p)^2$")
r2_theory = monomer_separation_kuhn - 1/2 + np.exp(-2 * monomer_separation_kuhn)/2
plt.plot(np.log10(monomer_separation_kuhn), np.log10(r2_theory), label="theory")
plt.legend()
plt.suptitle("lp = " + str(lp) + ", lt (if used) = " + str(lt) + ", bead spacing = " + str(bead_spacing[1:5]) + " ...",
             fontsize = 10)
plt.title("Simulation number: " + str(latest_sim))
plt.suptitle("lp = " + str(lp) + ", lt (if used) = " + str(lt) + ", bead spacing = " + str(bead_spacing[1:5]) + " ..." ,
             fontsize = 10)
plt.tight_layout()
plt.savefig(str(latest_sim) + '/' + str(pst_time) + 'Theory_vs_Simulation.png')
plt.show()

# try 0 as lt
# 25 nm is 75 base pairs
# units of bead spacing are nm<|MERGE_RESOLUTION|>--- conflicted
+++ resolved
@@ -129,13 +129,8 @@
     move_amp_bounds = amp_move_bounds,
     output_dir = 'output',
     mc_move_controllers = moves_to_use,
-<<<<<<< HEAD
     temperature_schedule = "no schedule",
-    lt_schedule = "logarithmic increase"
-=======
-    temperature_schedule = "logarithmic decrease",
     lt_schedule = "no schedule"
->>>>>>> d95a4445
 )
 
 output_files = os.listdir(latest_sim)

"""Monte Carlo simulations of a discrete wormlike chain.

This module runs Monte Carlo simulations for the reconfiguration of multiple
discrete wormlike chains when placed in a user-specified field and labeled by
multiple epigenetic marks.
"""

from pathlib import Path
from typing import List, Optional, Callable, TypeVar, Dict, Tuple
from time import process_time

import numpy as np

from chromo.mc.mc_sim import mc_sim
from chromo.mc.mc_controller import all_moves, Controller, SimpleControl
from chromo.mc.moves import Bounds
from chromo.util.reproducibility import make_reproducible
from chromo.util.poly_stat import (
    find_polymers_in_output_dir, get_latest_configuration,
    get_latest_simulation
)
from chromo.util.timer import decorator_timed_path
from chromo.polymers import PolymerBase, Chromatin
from chromo.binders import ReaderProtein
from chromo.binders import get_by_name, make_binder_collection
from chromo.fields import UniformDensityField, FieldBase
import chromo.twist_schedule as twist_schedule
import chromo.util.temperature_schedule as temp_schedule

F = TypeVar("F")    # Represents an arbitrary field
STEPS = int         # Number of steps per MC save point
SAVES = int         # Number of save points
SEED = int          # Random seed
DIR = str           # Directory in which to save outputs


def _polymer_in_field(
    polymers: List[PolymerBase],
    binders: List[ReaderProtein],
    field: FieldBase,
    num_save_mc: STEPS,
    num_saves: SAVES,
    bead_amp_bounds: Dict[str, Tuple[int, int]],
    move_amp_bounds: Dict[str, Tuple[int, int]],
    mc_move_controllers: Optional[List[Controller]] = None,
    random_seed: Optional[int] = 0,
    mu_schedule: Optional[Callable[[float], float]] = None,
    lt_schedule: Optional[Callable[[str],float]] = None,
    temperature_schedule: Optional[Callable[[str],float]] = None,
    output_dir: Optional[DIR] = '.', # defaults to  current location, same level as chromo folder: name = output
    path_to_run_script: Optional[str] = None,
    path_to_chem_mods: Optional[List[str]] = None,
    run_command: Optional[str] = None,
    **kwargs
):
    """
    Monte Carlo simulation of a tssWLC in a field.

    Identify the active Monte Carlo moves, and for each save point, perform a
    Monte Carlo simulation and log coordinates and move/bead amplitudes.

    Parameters
    ----------
    polymers : List[PolymerBase]
        The polymers to be simulated
    binders : List[ReaderProtein]
        Output of `chromo.binders.make_binder_collection`. Summarizes the
        energetic properties of each chemical modification
    field : FieldBase
        The discretization of space in which to simulate the polymers
    num_save_mc : int
        Number of Monte Carlo steps to take between configuration save points
    num_saves : int
        Number of save points to make in Monte Carlo simulation
    bead_amp_bounds : Dict[str, Tuple[int, int]]
        Dictionary of bead selection bounds for each move type, where keys are
        the names of the move types and values are tuples in the form (lower
        bound, upper bound)
    move_amp_bounds : Dict[str, Tuple[int, int]]
        Dictionary of move amplitude bounds for each move type, where keys are
        the names of the move types and values are tuples in the form (lower
        bound, upper bound)
    mc_move_controllers : Optional[List[Controller]]
        Controllers for monte carlo moves desired; default of `None` activates
        `SimpleControl` for all MC moves
    random_seed : Optional[int]
        Random seed for replication of simulation (default = 0)
    mu_schedule : Optional[Callable[[int, int], float]]
        Function returning factor adjustment to chemical potential defining
        simulated annealing; the function takes two arguments: the first is the
        current snapshot of the simulation, and the second is the total number
        number of snapshots run during the simulation (default = None;
        indicating no simulated annealing will be applied)
    output_dir : Optional[Path]
        Path to output directory in which polymer configurations will be saved
        (default = '.')
    path_to_run_script : Optional[str]
        Path to the python file called to run the simulation; if this argument
        is provided, the python file will be copied to the output directory
        (default = None).
    path_to_chem_mods : Optional[List[str]]
        Paths to the text files containing chemical modification patterns
        associated with the simulation; if this argument is provided, the
        chemical modification patterns will be copied to the output directory
        (default = None)
    run_command : Optional[str]
        Command called in the console to run the simulation; if this argument is
        provided, the run command will be copied to the output directory
        (default = None)
    """
    np.random.seed(random_seed)
    #print("output init "+ str(output_dir))
    #print(log_directory)
    if mc_move_controllers is None:
        mc_move_controllers = all_moves(
            log_dir=output_dir,
            bead_amp_bounds=bead_amp_bounds.bounds,
            move_amp_bounds=move_amp_bounds.bounds,
            controller=SimpleControl
        )

    if path_to_run_script is not None:
        print(f"Running simulation from file: \n    {path_to_run_script}\n")
    if run_command is not None:
        print(f"Running simulation using command: \n    {run_command}\n")
    if path_to_chem_mods is not None:
        print("Loading chemical modification patterns from files: ")
        for path in path_to_chem_mods:
            print(path)
        print()

    t1_start = process_time()
    for mc_count in range(num_saves):
        # Simulated annealing
        if mu_schedule is not None:
            mu_adjust_factor = mu_schedule.function(mc_count, num_saves)
        else:
            mu_adjust_factor = 1
        if temperature_schedule is not None:
            if temperature_schedule == "linear decrease":
                temperature_adjust_factor = temp_schedule.linear_decrease(mc_count, num_saves)
            elif temperature_schedule == "logarithmic decrease":
                temperature_adjust_factor = temp_schedule.logarithmic_decrease(mc_count, num_saves)
            elif temperature_schedule == "decreasing stepwise":
                temperature_adjust_factor = temp_schedule.decreasing_stepwise(mc_count, num_saves)
            elif temperature_schedule == "no schedule":
                temperature_adjust_factor = temp_schedule.no_schedule()
            else:
                print("Not a valid temperature schedule option")
        else:
            print("Missing lt schedule option")

        if lt_schedule is not None:
            if lt_schedule == "logarithmic increase":
                lt_change = twist_schedule.logarithmic_increase(mc_count, num_saves)
            elif lt_schedule == "linear increase":
                lt_change = twist_schedule.linear_increase(mc_count, num_saves)
            elif lt_schedule == "increasing stepwise":
                lt_change = twist_schedule.step_wise_increase(mc_count, num_saves)
	    elif lt_schedule == "increasing sawtooth":
                lt_change = twist_schedule.increasing_sawtooth(mc_count, num_saves)
            elif lt_schedule == "no schedule":
                lt_change = twist_schedule.no_schedule()
            else:
                print("Not a valid lt schedule option")
        else:
            print("Missing lt schedule option")
<<<<<<< HEAD
=======
        #print("lt change " + str(lt_change))

        #temperature_adjust_factor = 1
        lt_value_adjust= lt_change
>>>>>>> c3ec2091

        decorator_timed_path(output_dir)(mc_sim)(
            polymers, binders, num_save_mc, mc_move_controllers, field,
            mu_adjust_factor, random_seed, temperature_adjust_factor, lt_change
        )

        for poly in polymers:
            poly.to_csv(
                str(output_dir / Path(f"{poly.name}-{mc_count}.csv"))
            )
        for controller in mc_move_controllers:
            controller.move.acceptance_tracker.create_log_file(mc_count)
            controller.move.acceptance_tracker.save_move_log(
                snapshot=mc_count
            )
        print("Save point " + str(mc_count) + " completed")

    for polymer in polymers:
        print("update log path " + str(output_dir))
        polymer.update_log_path(
            str(output_dir) + "/" + polymer.name + "_config_log.csv"
        )

    print(
        "Simulation Runtime (in seconds): ", round(
             process_time()-t1_start, 2
        )
    )
    return polymers


polymer_in_field = make_reproducible(_polymer_in_field)


def continue_polymer_in_field_simulation(
    polymer_class,
    binders: List[ReaderProtein],
    field: FieldBase,
    output_dir: str,
    num_save_mc: STEPS,
    num_saves: SAVES,
    mc_move_controllers: Optional[List[Controller]] = None,
    random_seed: Optional[SEED] = 0
):
    """Continue a simulation of a polymer in a field.

    Parameters
    ----------
    polymer_class : PolymerBase
        Class of polymers for which to continue the simulation
    binders : List[ReaderProteins]
        List of reader proteins active on polymer
    field : FieldBase
        The discretization of space in which to simulate the polymers
    output_dir : str
        Output directory from which to continue the simulation
    num_save_mc : int
        Number of steps per snapshot in continued simulation
    num_saves : int
        Number of additional save points to collect
    mc_move_controllers : Optional[List[Controller]]
        Controllers for monte carlo moves desired; default of `None` activates
        `SimpleControl` for all MC moves
    random_seed : Optional[SEED]
        Random seed for replication of simulation (default = 0)
    """
    # issue is somewhere here
    latest_output_subdir = get_latest_simulation(output_dir)
    latest_output_subdir_path = output_dir + "/" + latest_output_subdir
    polymer_names = find_polymers_in_output_dir(latest_output_subdir_path)
    latest_config_paths = [
        get_latest_configuration(
            polymer_prefix=polymer_name, directory=latest_output_subdir_path
        ) for polymer_name in polymer_names
    ]
    latest_config_names = [
        "-".join(path.split("/")[-1].split(".")[0].split("-")[0:2])
        for path in latest_config_paths
    ]
    polymers = [
        polymer_class.from_file(
            latest_config_paths[i], latest_config_names[i]
        ) for i in range(len(latest_config_paths))
    ]
    field.polymers = polymers
    bead_amp_bounds, move_amp_bounds = get_amplitude_bounds(polymers)
    args = [
        polymers, binders, field, num_save_mc, num_saves, bead_amp_bounds,
        move_amp_bounds
    ]
    if mc_move_controllers is not None:
        args.append(mc_move_controllers)
    polymer_in_field(
        *args, random_seed=random_seed, output_dir=output_dir,
        continue_from=latest_output_subdir
    )


@make_reproducible
def simple_mc(
    num_polymers: int, num_beads: int, bead_length: float,
    num_binders: int, num_save_mc: int, num_saves: int,
    x_width: float, nx: int, y_width: float, ny: int,
    z_width: float, nz: int, random_seed: Optional[int] = 0,
    output_dir: Optional[DIR] = '.'
) -> Callable[
    [List[Chromatin], List[ReaderProtein], F, STEPS, SAVES, int, DIR], None
]:
    """Single line implementation of basic Monte Carlo simulation.

    Initialize straight-line polymers with HP1 reader proteins, and simulate
    in a uniform density field.

    Parameters
    ----------
    num_polymers : int
        Number of polymers in the Monte Carlo simulation
    num_beads : int
        Number of beads in each polymer of the Monte Carlo simulation
    bead_length : float
        Length associated with a single bead in the polymer (bead + linker)
    num_binders : int
        Number of reader proteins in the simulation
    num_save_mc : int
        Number of Monte Carlo steps to take between configuration save points
    num_saves : int
        Number of save points to make in Monte Carlo simulation
    x_width, y_width, z_width : float
        x,y,z-direction bin widths when discretizing space
    nx, ny, nz : int
        Number of bins in the x,y,z-direction when discretizing space
    random_seed : Optional[int]
        Random seed to apply in simulation for reproducibility (default = 0)
    output_dir : Optional[str]
        Path to output directory in which polymer configurations will be saved
        (default = '.')

    Returns
    -------
    Callable[[List[Chromtin], List[ReaderProteins], FieldBase, STEPS, SAVES,
    int, DIR], None]
        Monte Carlo simulation of a tssWLC in a field
    """
    polymers = [
        Chromatin.straight_line_in_x(
            f'Polymer-{i}', num_beads, bead_length,
            states=np.zeros((num_beads, num_binders)),
            binder_names=num_binders*['HP1']
        ) for i in range(num_polymers)
    ]
    binders = [get_by_name('HP1') for _ in range(num_binders)]
    binders = make_binder_collection(binders)
    field = UniformDensityField(
        polymers, binders, x_width, nx, y_width, ny, z_width, nz
    )
    bead_amp_bounds, move_amp_bounds = get_amplitude_bounds(polymers)
    return _polymer_in_field(
        polymers, binders, field, num_save_mc, num_saves,
        random_seed=random_seed, output_dir=output_dir,
        bead_amp_bounds=bead_amp_bounds, move_amp_bounds=move_amp_bounds
    )


def get_amplitude_bounds(
    polymers: List[PolymerBase]
) -> Tuple[Dict[str, Tuple[int, int]], Dict[str, Tuple[float, float]]]:
    """Get lower and upper bound for bead selection and move amplitudes.

    Parameters
    ----------
    polymers : List[PolymerBase]
        List of polymers involved in simulation

    Returns
    -------
    Dict[str, Tuple[int, int]]
        Dictionary of bead selection bounds for each move type, where keys are
        the names of the move types and values are tuples in the form (lower
        bound, upper bound)
    Dict[str, Tuple[int, int]]
        Dictionary of move amplitude bounds for each move type, where keys are
        the names of the move types and values are tuples in the form (lower
        bound, upper bound)
    """
    poly_len = np.min([polymer.r.shape[0] for polymer in polymers])
    min_spacing = np.min([polymer.bead_length for polymer in polymers])
    bead_amp_bounds = Bounds("bead_amp_bounds", {
        "crank_shaft": (min(30, poly_len), min(150, poly_len)),
        "slide": (min(10, poly_len), min(150, poly_len)),
        "end_pivot": (min(50, poly_len/4), min(150, int(poly_len/2))),
        "tangent_rotation": (1, poly_len),
        "change_binding_state": (1, 1)
    })
    move_amp_bounds = Bounds("move_amp_bounds", {
        "crank_shaft": (0.1 * np.pi, 0.25 * np.pi),
        "slide": (0.2 * min_spacing, 0.3 * min_spacing),
        "end_pivot": (0.2 * np.pi, 0.25 * np.pi),
        "tangent_rotation": (0.05 * np.pi, 0.2 * np.pi),
        "change_binding_state": (0, 0)
    })
    return bead_amp_bounds, move_amp_bounds<|MERGE_RESOLUTION|>--- conflicted
+++ resolved
@@ -157,7 +157,7 @@
                 lt_change = twist_schedule.linear_increase(mc_count, num_saves)
             elif lt_schedule == "increasing stepwise":
                 lt_change = twist_schedule.step_wise_increase(mc_count, num_saves)
-	    elif lt_schedule == "increasing sawtooth":
+            elif lt_schedule == "increasing sawtooth":
                 lt_change = twist_schedule.increasing_sawtooth(mc_count, num_saves)
             elif lt_schedule == "no schedule":
                 lt_change = twist_schedule.no_schedule()
@@ -165,13 +165,6 @@
                 print("Not a valid lt schedule option")
         else:
             print("Missing lt schedule option")
-<<<<<<< HEAD
-=======
-        #print("lt change " + str(lt_change))
-
-        #temperature_adjust_factor = 1
-        lt_value_adjust= lt_change
->>>>>>> c3ec2091
 
         decorator_timed_path(output_dir)(mc_sim)(
             polymers, binders, num_save_mc, mc_move_controllers, field,

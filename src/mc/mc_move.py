"""
Routines for generating Monte Carlo moves of varying types
<<<<<<< HEAD

Also routines for recalculating the energy after a move.
=======
>>>>>>> c3f613cc
"""
import numpy as np
import math as math
from mc.calc_density import calc_density


def mc_move(polymer, epigenmark, density, num_epigenmark, num_polymers, mcmove, mc_move_type, field):

    # MC move type 0: Crank-shaft move
    if mc_move_type == 0:
        for i_move in range(mcmove[mc_move_type].num_per_cycle):
            for i_poly in range(num_polymers):
                crank_shaft_move(polymer, epigenmark, density, num_epigenmark, i_poly, mcmove, field)
                mcmove[mc_move_type].num_attempt += 1

    # MC move type 1: End pivot move
    elif mc_move_type == 1:
        pass

    # MC move type 2: Slide move
    elif mc_move_type == 2:
        pass

    # MC move type 3: Slide move
    elif mc_move_type == 3:
        pass


    # MC move type 4: Epigenetic protein binding move
    elif mc_move_type == 4:
        pass

    return


def crank_shaft_move(polymer, epigenmark, density, num_epigenmark, i_poly, mcmove, field):

    # Select ind0 and indf for the crank-shaft move
    delta_ind = min(np.random.randint(2, mcmove[0].amp_bead), polymer[i_poly].num_beads)
    ind0 = np.random.randint(polymer[i_poly].num_beads - delta_ind + 1)
    indf = ind0 + delta_ind

    # Generate the rotation matrix and vector around the vector between bead ind0 and indf
    rot_angle = mcmove[0].amp_move * (np.random.rand() - 0.5)

    if ind0 == (indf + 1):
        delta_t3 = polymer[i_poly].t3_poly[ind0, :]
    else:
        delta_t3 = polymer[i_poly].r_poly[indf - 1, :] - polymer[i_poly].r_poly[ind0, :]
        delta_t3 /= np.linalg.norm(delta_t3)

    r_ind0 = polymer[i_poly].r_poly[ind0, :]

    rot_matrix = np.zeros((3, 3), 'd')

    rot_matrix[0, 0] = delta_t3[0] ** 2. + (delta_t3[1] ** 2 + delta_t3[2] ** 2) * math.cos(rot_angle)
    rot_matrix[0, 1] = delta_t3[0] * delta_t3[1] * (1 - math.cos(rot_angle)) - delta_t3[2] * math.sin(rot_angle)
    rot_matrix[0, 2] = delta_t3[0] * delta_t3[2] * (1 - math.cos(rot_angle)) + delta_t3[1] * math.sin(rot_angle)

    rot_matrix[1, 0] = delta_t3[0] * delta_t3[1] * (1 - math.cos(rot_angle)) + delta_t3[2] * math.sin(rot_angle)
    rot_matrix[1, 1] = delta_t3[1] ** 2. + (delta_t3[0] ** 2 + delta_t3[2] ** 2) * math.cos(rot_angle)
    rot_matrix[1, 2] = delta_t3[1] * delta_t3[2] * (1 - math.cos(rot_angle)) - delta_t3[0] * math.sin(rot_angle)

    rot_matrix[2, 0] = delta_t3[0] * delta_t3[2] * (1 - math.cos(rot_angle)) - delta_t3[1] * math.sin(rot_angle)
    rot_matrix[2, 1] = delta_t3[1] * delta_t3[2] * (1 - math.cos(rot_angle)) + delta_t3[0] * math.sin(rot_angle)
    rot_matrix[2, 2] = delta_t3[2] ** 2. + (delta_t3[0] ** 2 + delta_t3[1] ** 2) * math.cos(rot_angle)

    rot_vector = np.cross(r_ind0, delta_t3) * math.sin(rot_angle)
    rot_vector[0] += (r_ind0[0] * (1 - delta_t3[0] ** 2)
                      - delta_t3[0]*(r_ind0[1] * delta_t3[1] + r_ind0[2] * delta_t3[2])) * (1 - math.cos(rot_angle))
    rot_vector[1] += (r_ind0[1] * (1 - delta_t3[1] ** 2)
                      - delta_t3[1]*(r_ind0[0] * delta_t3[0] + r_ind0[2] * delta_t3[2])) * (1 - math.cos(rot_angle))
    rot_vector[2] += (r_ind0[2] * (1 - delta_t3[2] ** 2)
                      - delta_t3[2]*(r_ind0[0] * delta_t3[0] + r_ind0[1] * delta_t3[1])) * (1 - math.cos(rot_angle))

    # Generate the trial positions and orientations

    r_poly_trial = np.zeros((indf - ind0, 3), 'd')
    t3_poly_trial = np.zeros((indf - ind0, 3), 'd')
    for i_bead in range(ind0, indf):
        r_poly_trial[i_bead - ind0, :] = rot_vector + np.matmul(rot_matrix, polymer[i_poly].r_poly[i_bead, :])
        t3_poly_trial[i_bead - ind0, :] = np.matmul(rot_matrix, polymer[i_poly].t3_poly[i_bead, :])

    # Calculate the change in energy
    density_poly, index_xyz = calc_density(polymer[i_poly].r_poly[ind0:indf, :], polymer[i_poly].epigen_bind,
                                           num_epigenmark, ind0, indf, field)
    density_poly_trial, index_xyz_trial = calc_density(r_poly_trial, polymer[i_poly].epigen_bind,
                                                       num_epigenmark, ind0, indf, field)
    delta_density_poly_total = np.concatenate((density_poly_trial, -density_poly))
    delta_index_xyz_total = np.concatenate((index_xyz_trial, index_xyz)).astype(int)
    delta_density, delta_index_xyz = combine_repeat(delta_density_poly_total, delta_index_xyz_total)

    delta_energy_epigen = 0
    for i_epigen in range(num_epigenmark):
        delta_energy_epigen += 0.5 * epigenmark[i_epigen].int_energy * np.sum(
            (delta_density[:, i_epigen + 1] + density[delta_index_xyz, i_epigen + 1]) ** 2
            - density[delta_index_xyz, i_epigen + 1] ** 2)

    delta_energy_poly = calc_delta_energy_poly(r_poly_trial, t3_poly_trial, polymer, i_poly, ind0, indf)
    delta_energy = delta_energy_poly + delta_energy_epigen

    # Determine acceptance of trial based on Metropolis criterion
    if np.random.rand() < math.exp(-delta_energy):
        polymer[i_poly].r_poly[ind0:indf, :] = r_poly_trial
        polymer[i_poly].t3_poly[ind0:indf, :] = t3_poly_trial
        density[delta_index_xyz, :] += delta_density
        mcmove[0].num_success += 1


def calc_delta_energy_poly(r_poly_trial, t3_poly_trial, polymer, i_poly, ind0, indf):
    """
    Calculate the change in polymer energy for the trial

    :param r_poly:
    :param r_poly_trial:
    :param t3_poly:
    :param t3_poly_trial:
    :param polymer:
    :param i_poly:
    :param ind0:
    :param indf:
    :return:
    """

    delta_energy_poly = 0

    # Calculate contribution to polymer energy at the ind0 position
    if ind0 != 0:

        delta_r_trial = r_poly_trial[0, :] - polymer[i_poly].r_poly[ind0 - 1, :]
        delta_r_par_trial = np.dot(delta_r_trial, polymer[i_poly].t3_poly[ind0 - 1, :])
        delta_r_perp_trial = delta_r_trial - delta_r_par_trial * polymer[i_poly].t3_poly[ind0 - 1, :]

        delta_r = polymer[i_poly].r_poly[ind0, :] - polymer[i_poly].r_poly[ind0 - 1, :]
        delta_r_par = np.dot(delta_r, polymer[i_poly].t3_poly[ind0 - 1, :])
        delta_r_perp = delta_r - delta_r_par * polymer[i_poly].t3_poly[ind0 - 1, :]

        bend_vec_trial = (t3_poly_trial[0, :] - polymer[i_poly].t3_poly[ind0 - 1, :]
                          - polymer[i_poly].eta * delta_r_perp_trial)
        bend_vec = (polymer[i_poly].t3_poly[ind0, :] - polymer[i_poly].t3_poly[ind0 - 1, :]
                          - polymer[i_poly].eta * delta_r_perp)

        delta_energy_poly += (0.5 * polymer[i_poly].eps_bend * np.dot(bend_vec_trial, bend_vec_trial)
                              + 0.5 * polymer[i_poly].eps_par * (delta_r_par_trial - polymer[i_poly].gamma) ** 2
                              + 0.5 * polymer[i_poly].eps_perp * np.dot(delta_r_perp_trial, delta_r_perp_trial))
        delta_energy_poly -= (0.5 * polymer[i_poly].eps_bend * np.dot(bend_vec, bend_vec)
                              + 0.5 * polymer[i_poly].eps_par * (delta_r_par - polymer[i_poly].gamma) ** 2
                              + 0.5 * polymer[i_poly].eps_perp * np.dot(delta_r_perp, delta_r_perp))

    # Calculate contribution to polymer energy at the indf position
    if indf != polymer[i_poly].num_beads:

        delta_r_trial = polymer[i_poly].r_poly[indf, :] - r_poly_trial[indf - ind0 - 1, :]
        delta_r_par_trial = np.dot(delta_r_trial, t3_poly_trial[indf - ind0 - 1, :])
        delta_r_perp_trial = delta_r_trial - delta_r_par_trial * t3_poly_trial[indf - ind0 - 1, :]

        delta_r = polymer[i_poly].r_poly[indf, :] - polymer[i_poly].r_poly[indf - 1, :]
        delta_r_par = np.dot(delta_r, polymer[i_poly].t3_poly[indf - 1, :])
        delta_r_perp = delta_r - delta_r_par * polymer[i_poly].t3_poly[indf - 1, :]

        bend_vec_trial = (polymer[i_poly].t3_poly[indf, :] - t3_poly_trial[indf - ind0 - 1, :]
                          - polymer[i_poly].eta * delta_r_perp_trial)
        bend_vec = (polymer[i_poly].t3_poly[indf, :] - polymer[i_poly].t3_poly[indf - 1, :]
                    - polymer[i_poly].eta * delta_r_perp)

        delta_energy_poly += (0.5 * polymer[i_poly].eps_bend * np.dot(bend_vec_trial, bend_vec_trial)
                              + 0.5 * polymer[i_poly].eps_par * (delta_r_par_trial - polymer[i_poly].gamma) ** 2
                              + 0.5 * polymer[i_poly].eps_perp * np.dot(delta_r_perp_trial, delta_r_perp_trial))
        delta_energy_poly -= (0.5 * polymer[i_poly].eps_bend * np.dot(bend_vec, bend_vec)
                              + 0.5 * polymer[i_poly].eps_par * (delta_r_par - polymer[i_poly].gamma) ** 2
                              + 0.5 * polymer[i_poly].eps_perp * np.dot(delta_r_perp, delta_r_perp))

    return delta_energy_poly


def combine_repeat(a, idx):
    """
    Combine the repeat entries in an array

    :param a: 
    :return: a_combine, idx
    """""
    #    a = np.array([[11, 2], [11, 3], [13, 4], [10, 10], [10, 1]])
    #    b = a[np.argsort(a[:, 0])]
    #    grps, idx = np.unique(b[:, 0], return_index=True)
    #    counts = np.add.reduceat(b[:, 1:], idx)
    #    print(np.column_stack((grps, counts)))

    b = idx[np.argsort(idx)]
    grps, idx = np.unique(b, return_index=True)
    counts = np.add.reduceat(a, idx)
    a_with_index = np.column_stack((grps, counts))
    a_combine = a_with_index[:, 1:]
    idx_combine = a_with_index[:, 0].astype(int)

    return a_combine, idx_combine<|MERGE_RESOLUTION|>--- conflicted
+++ resolved
@@ -1,10 +1,7 @@
 """
 Routines for generating Monte Carlo moves of varying types
-<<<<<<< HEAD
 
 Also routines for recalculating the energy after a move.
-=======
->>>>>>> c3f613cc
 """
 import numpy as np
 import math as math
